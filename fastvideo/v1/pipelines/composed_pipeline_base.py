--- conflicted
+++ resolved
@@ -180,34 +180,6 @@
                    fastvideo_args,
                    required_config_modules=required_config_modules,
                    loaded_modules=loaded_modules)
-<<<<<<< HEAD
-
-    def maybe_init_distributed_environment(self, fastvideo_args: FastVideoArgs):
-        if model_parallel_is_initialized():
-            return
-        local_rank = int(os.environ.get("LOCAL_RANK", -1))
-        world_size = int(os.environ.get("WORLD_SIZE", -1))
-        rank = int(os.environ.get("RANK", -1))
-
-        if local_rank == -1 or world_size == -1 or rank == -1:
-            raise ValueError(
-                "Local rank, world size, and rank must be set. Use torchrun to launch the script or pass rank to the worker process."
-            )
-
-        torch.cuda.set_device(local_rank)
-        init_distributed_environment(world_size=world_size,
-                                     rank=rank,
-                                     local_rank=local_rank)
-        assert fastvideo_args.tp_size is not None, "tp_size must be set"
-        assert fastvideo_args.sp_size is not None, "sp_size must be set"
-        initialize_model_parallel(
-            tensor_model_parallel_size=fastvideo_args.tp_size,
-            sequence_model_parallel_size=fastvideo_args.sp_size,
-            data_parallel_size=fastvideo_args.dp_size)
-        device = torch.device(f"cuda:{local_rank}")
-        fastvideo_args.device = device
-=======
->>>>>>> 46e7a15e
 
     def get_module(self, module_name: str, default_value: Any = None) -> Any:
         if module_name not in self.modules:
