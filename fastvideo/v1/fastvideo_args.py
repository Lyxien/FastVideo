# SPDX-License-Identifier: Apache-2.0
# Inspired by SGLang: https://github.com/sgl-project/sglang/blob/main/python/sglang/srt/server_args.py
"""The arguments of FastVideo Inference."""

import argparse
import dataclasses
from contextlib import contextmanager
from dataclasses import field
from typing import Any, Callable, List, Optional, Tuple

from fastvideo.v1.configs.models import DiTConfig, EncoderConfig, VAEConfig
from fastvideo.v1.logger import init_logger
from fastvideo.v1.utils import FlexibleArgumentParser, StoreBoolean

logger = init_logger(__name__)


def preprocess_text(prompt: str) -> str:
    return prompt


def postprocess_text(output: Any) -> Any:
    raise NotImplementedError


@dataclasses.dataclass
class FastVideoArgs:
    # Model and path configuration
    model_path: str

    # Cache strategy
    cache_strategy: str = "none"

    # Distributed executor backend
    distributed_executor_backend: str = "mp"

    inference_mode: bool = True  # if False == training mode

    # HuggingFace specific parameters
    trust_remote_code: bool = False
    revision: Optional[str] = None

    # Parallelism
    num_gpus: int = 1
    tp_size: int = -1
    sp_size: int = -1
    dp_size: int = 1
    dp_shards: int = -1
    dist_timeout: Optional[int] = None  # timeout for torch.distributed

    # Video generation parameters
    embedded_cfg_scale: float = 6.0
    flow_shift: Optional[float] = None

    output_type: str = "pil"

    # DiT configuration
    dit_config: DiTConfig = field(default_factory=DiTConfig)
    precision: str = "bf16"
    use_cpu_offload: bool = True
    use_fsdp_inference: bool = True

    # VAE configuration
    vae_precision: str = "fp16"
    vae_tiling: bool = True  # Might change in between forward passes
    vae_sp: bool = False  # Might change in between forward passes
    # vae_scale_factor: Optional[int] = None # Deprecated
    vae_config: VAEConfig = field(default_factory=VAEConfig)

    # Image encoder configuration
    image_encoder_precision: str = "fp32"
    image_encoder_config: EncoderConfig = field(default_factory=EncoderConfig)

    # Text encoder configuration
    DEFAULT_TEXT_ENCODER_PRECISIONS = (
        "fp16",
        # "fp16",
    )
    text_encoder_precisions: Tuple[str, ...] = field(
        default_factory=lambda: FastVideoArgs.DEFAULT_TEXT_ENCODER_PRECISIONS)
    text_encoder_configs: Tuple[EncoderConfig, ...] = field(
        default_factory=lambda: (EncoderConfig(), ))
    preprocess_text_funcs: Tuple[Callable[[str], str], ...] = field(
        default_factory=lambda: (preprocess_text, ))
    postprocess_text_funcs: Tuple[Callable[[Any], Any], ...] = field(
        default_factory=lambda: (postprocess_text, ))

    # STA parameters
    STA_mode: Optional[str] = None
    skip_time_steps: int = 15
    # LoRA parameters
    lora_path: Optional[str] = None
    lora_nickname: Optional[
        str] = "default"  # for swapping adapters in the pipeline
    lora_target_names: Optional[List[
        str]] = None  # can restrict list of layers to adapt, e.g. ["q_proj"]

    # STA parameters
    mask_strategy_file_path: Optional[str] = None
    enable_torch_compile: bool = False

    disable_autocast: bool = False

    # StepVideo specific parameters
    pos_magic: Optional[str] = None
    neg_magic: Optional[str] = None
    timesteps_scale: Optional[bool] = None

    # Logging
    log_level: str = "info"

    @property
    def training_mode(self) -> bool:
        return not self.inference_mode

    def __post_init__(self):
        self.check_fastvideo_args()

    @staticmethod
    def add_cli_args(parser: FlexibleArgumentParser) -> FlexibleArgumentParser:
        # Model and path configuration
        parser.add_argument(
            "--model-path",
            type=str,
            help=
            "The path of the model weights. This can be a local folder or a Hugging Face repo ID.",
        )
        parser.add_argument(
            "--dit-weight",
            type=str,
            help="Path to the DiT model weights",
        )
        parser.add_argument(
            "--model-dir",
            type=str,
            help="Directory containing StepVideo model",
        )

        # distributed_executor_backend
        parser.add_argument(
            "--distributed-executor-backend",
            type=str,
            choices=["mp"],
            default=FastVideoArgs.distributed_executor_backend,
            help="The distributed executor backend to use",
        )

        parser.add_argument(
            "--inference-mode",
            action=StoreBoolean,
            default=FastVideoArgs.inference_mode,
            help="Whether to use inference mode",
        )

        # HuggingFace specific parameters
        parser.add_argument(
            "--trust-remote-code",
            action=StoreBoolean,
            default=FastVideoArgs.trust_remote_code,
            help="Trust remote code when loading HuggingFace models",
        )
        parser.add_argument(
            "--revision",
            type=str,
            default=FastVideoArgs.revision,
            help=
            "The specific model version to use (can be a branch name, tag name, or commit id)",
        )

        # Parallelism
        parser.add_argument(
            "--num-gpus",
            type=int,
            default=FastVideoArgs.num_gpus,
            help="The number of GPUs to use.",
        )
        parser.add_argument(
            "--tensor-parallel-size",
            "--tp-size",
            type=int,
            default=FastVideoArgs.tp_size,
            help="The tensor parallelism size.",
        )
        parser.add_argument(
            "--sequence-parallel-size",
            "--sp-size",
            type=int,
            default=FastVideoArgs.sp_size,
            help="The sequence parallelism size.",
        )
        parser.add_argument(
            "--data-parallel-size",
            "--dp-size",
            type=int,
            default=FastVideoArgs.dp_size,
            help="The data parallelism size.",
        )
        parser.add_argument(
            "--data-parallel-shards",
            "--dp-shards",
            type=int,
            default=FastVideoArgs.dp_shards,
            help="The data parallelism shards.",
        )
        parser.add_argument(
            "--dist-timeout",
            type=int,
            default=FastVideoArgs.dist_timeout,
            help="Set timeout for torch.distributed initialization.",
        )

        parser.add_argument(
            "--embedded-cfg-scale",
            type=float,
            default=FastVideoArgs.embedded_cfg_scale,
            help="Embedded CFG scale",
        )
        parser.add_argument(
            "--flow-shift",
            "--shift",
            type=float,
            default=FastVideoArgs.flow_shift,
            help="Flow shift parameter",
        )
        parser.add_argument(
            "--output-type",
            type=str,
            default=FastVideoArgs.output_type,
            choices=["pil"],
            help="Output type for the generated video",
        )

        parser.add_argument(
            "--precision",
            type=str,
            default=FastVideoArgs.precision,
            choices=["fp32", "fp16", "bf16"],
            help="Precision for the model",
        )

        # VAE configuration
        parser.add_argument(
            "--vae-precision",
            type=str,
            default=FastVideoArgs.vae_precision,
            choices=["fp32", "fp16", "bf16"],
            help="Precision for VAE",
        )
        parser.add_argument(
            "--vae-tiling",
            action=StoreBoolean,
            default=FastVideoArgs.vae_tiling,
            help="Enable VAE tiling",
        )
        parser.add_argument(
            "--vae-sp",
            action=StoreBoolean,
            help="Enable VAE spatial parallelism",
        )

        parser.add_argument(
            "--text-encoder-precisions",
            nargs="+",
            type=str,
            default=FastVideoArgs.DEFAULT_TEXT_ENCODER_PRECISIONS,
            choices=["fp32", "fp16", "bf16"],
            help="Precision for each text encoder",
        )

        # Image encoder config
        parser.add_argument(
            "--image-encoder-precision",
            type=str,
            default=FastVideoArgs.image_encoder_precision,
            choices=["fp32", "fp16", "bf16"],
            help="Precision for image encoder",
        )

        # STA parameters
        parser.add_argument(
            "--STA-mode",
            type=str,
            default=FastVideoArgs.STA_mode,
            choices=[
                "STA_inference", "STA_searching", "STA_tuning",
                "STA_tuning_cfg", None
            ],
            help="STA mode",
        )
        parser.add_argument(
            "--skip-time-steps",
            type=int,
            default=FastVideoArgs.skip_time_steps,
            help="Number of time steps to warmup (full attention) for STA",
        )
        parser.add_argument(
            "--mask-strategy-file-path",
            type=str,
            help="Path to mask strategy JSON file for STA",
        )
        parser.add_argument(
            "--enable-torch-compile",
            action=StoreBoolean,
            help=
            "Use torch.compile for speeding up STA inference without teacache",
        )

        parser.add_argument(
            "--use-cpu-offload",
            action=StoreBoolean,
            help=
            "Use CPU offload for model inference. Enable if run out of memory with FSDP.",
        )
        parser.add_argument(
            "--use-fsdp-inference",
            action=StoreBoolean,
            help=
            "Use FSDP for inference by sharding the model weights. Latency is very low due to prefetch--enable if run out of memory.",
        )

        parser.add_argument(
            "--disable-autocast",
            action=StoreBoolean,
            help=
            "Disable autocast for denoising loop and vae decoding in pipeline sampling",
        )

        parser.add_argument(
            "--pos_magic",
            type=str,
            default=FastVideoArgs.pos_magic,
            help="Positive magic prompt for sampling",
        )
        parser.add_argument(
            "--neg_magic",
            type=str,
            default=FastVideoArgs.neg_magic,
            help="Negative magic prompt for sampling",
        )
        parser.add_argument(
            "--timesteps_scale",
            type=bool,
            default=FastVideoArgs.timesteps_scale,
            help="Bool for applying scheduler scale in set_timesteps",
        )

        # Logging
        parser.add_argument(
            "--log-level",
            type=str,
            default=FastVideoArgs.log_level,
            help="The logging level of all loggers.",
        )

        # Add VAE configuration arguments
        from fastvideo.v1.configs.models.vaes.base import VAEConfig
        VAEConfig.add_cli_args(parser)

        # Add DiT configuration arguments
        from fastvideo.v1.configs.models.dits.base import DiTConfig
        DiTConfig.add_cli_args(parser)

        return parser

    @classmethod
    def from_cli_args(cls, args: argparse.Namespace) -> "FastVideoArgs":
        args.tp_size = args.tensor_parallel_size
        args.sp_size = args.sequence_parallel_size
        args.flow_shift = getattr(args, "shift", args.flow_shift)

        # Get all fields from the dataclass
        attrs = [attr.name for attr in dataclasses.fields(cls)]

        # Create a dictionary of attribute values, with defaults for missing attributes
        kwargs = {}
        for attr in attrs:
            # Handle renamed attributes or those with multiple CLI names
            if attr == 'tp_size' and hasattr(args, 'tensor_parallel_size'):
                kwargs[attr] = args.tensor_parallel_size
            elif attr == 'sp_size' and hasattr(args, 'sequence_parallel_size'):
                kwargs[attr] = args.sequence_parallel_size
            elif attr == 'dp_size' and hasattr(args, 'data_parallel_size'):
                kwargs[attr] = args.data_parallel_size
            elif attr == 'dp_shards' and hasattr(args, 'data_parallel_shards'):
                kwargs[attr] = args.data_parallel_shards
            elif attr == 'flow_shift' and hasattr(args, 'shift'):
                kwargs[attr] = args.shift
            # Use getattr with default value from the dataclass for potentially missing attributes
            else:
                default_value = getattr(cls, attr, None)
<<<<<<< HEAD
                if getattr(args, attr, default_value) is not None:
                    kwargs[attr] = getattr(args, attr, default_value)
=======
                attr = getattr(args, attr, default_value)  # type: ignore
                if attr is not None:
                    kwargs[attr] = attr
>>>>>>> 6519b57a

        return cls(**kwargs)

    def check_fastvideo_args(self) -> None:
        """Validate inference arguments for consistency"""
        if not self.inference_mode:
            assert self.dp_size is not -1, "dp_size must be set for training"
            assert self.dp_shards is not -1, "dp_shards must be set for training"
            assert self.sp_size is not -1, "sp_size must be set for training"

        if self.tp_size is -1:
            self.tp_size = self.num_gpus
        if self.sp_size is -1:
            self.sp_size = self.num_gpus
        if self.dp_shards is -1:
            self.dp_shards = self.num_gpus
        assert self.sp_size <= self.num_gpus and self.num_gpus % self.sp_size == 0, "num_gpus must >= and be divisible by sp_size"
        assert self.dp_size <= self.num_gpus and self.num_gpus % self.dp_size == 0, "num_gpus must >= and be divisible by dp_size"
        assert self.dp_shards <= self.num_gpus and self.num_gpus % self.dp_shards == 0, "num_gpus must >= and be divisible by dp_shards"

        if self.num_gpus < max(self.tp_size, self.sp_size):
            self.num_gpus = max(self.tp_size, self.sp_size)

        if self.tp_size != self.sp_size:
            raise ValueError(
                f"tp_size ({self.tp_size}) must be equal to sp_size ({self.sp_size})"
            )

        # Validate VAE spatial parallelism with VAE tiling
        if self.vae_sp and not self.vae_tiling:
            raise ValueError(
                "Currently enabling vae_sp requires enabling vae_tiling, please set --vae-tiling to True."
            )

        # if len(self.text_encoder_configs) != len(self.text_encoder_precisions):
        #     raise ValueError(
        #         f"Length of text encoder configs ({len(self.text_encoder_configs)}) must be equal to length of text encoder precisions ({len(self.text_encoder_precisions)})"
        #     )

        # if len(self.text_encoder_configs) != len(self.preprocess_text_funcs):
        #     raise ValueError(
        #         f"Length of text encoder configs ({len(self.text_encoder_configs)}) must be equal to length of text preprocessing functions ({len(self.preprocess_text_funcs)})"
        #     )

        # if len(self.preprocess_text_funcs) != len(self.postprocess_text_funcs):
        #     raise ValueError(
        #         f"Length of text postprocess functions ({len(self.postprocess_text_funcs)}) must be equal to length of text preprocessing functions ({len(self.preprocess_text_funcs)})"
        #     )

        if self.enable_torch_compile and self.num_gpus > 1:
            logger.warning(
                "Currently torch compile does not work with multi-gpu. Setting enable_torch_compile to False"
            )
            self.enable_torch_compile = False


_current_fastvideo_args = None


def prepare_fastvideo_args(argv: List[str]) -> FastVideoArgs:
    """
    Prepare the inference arguments from the command line arguments.

    Args:
        argv: The command line arguments. Typically, it should be `sys.argv[1:]`
            to ensure compatibility with `parse_args` when no arguments are passed.

    Returns:
        The inference arguments.
    """
    parser = FlexibleArgumentParser()
    FastVideoArgs.add_cli_args(parser)
    raw_args = parser.parse_args(argv)
    fastvideo_args = FastVideoArgs.from_cli_args(raw_args)
    global _current_fastvideo_args
    _current_fastvideo_args = fastvideo_args
    return fastvideo_args


@contextmanager
def set_current_fastvideo_args(fastvideo_args: FastVideoArgs):
    """
    Temporarily set the current fastvideo config.
    Used during model initialization.
    We save the current fastvideo config in a global variable,
    so that all modules can access it, e.g. custom ops
    can access the fastvideo config to determine how to dispatch.
    """
    global _current_fastvideo_args
    old_fastvideo_args = _current_fastvideo_args
    try:
        _current_fastvideo_args = fastvideo_args
        yield
    finally:
        _current_fastvideo_args = old_fastvideo_args


def get_current_fastvideo_args() -> FastVideoArgs:
    if _current_fastvideo_args is None:
        # in ci, usually when we test custom ops/modules directly,
        # we don't set the fastvideo config. In that case, we set a default
        # config.
        # TODO(will): may need to handle this for CI.
        raise ValueError("Current fastvideo args is not set.")
    return _current_fastvideo_args


@dataclasses.dataclass
class TrainingArgs(FastVideoArgs):
    """
    Training arguments. Inherits from FastVideoArgs and adds training-specific
    arguments. If there are any conflicts, the training arguments will take
    precedence.
    """
    data_path: str = ""
    dataloader_num_workers: int = 0
    num_height: int = 0
    num_width: int = 0
    num_frames: int = 0

    train_batch_size: int = 0
    num_latent_t: int = 0
    group_frame: bool = False
    group_resolution: bool = False

    # text encoder & vae & diffusion model
    pretrained_model_name_or_path: str = ""
    dit_model_name_or_path: str = ""
    cache_dir: str = ""

    # diffusion setting
    ema_decay: float = 0.0
    ema_start_step: int = 0
    cfg: float = 0.0
    precondition_outputs: bool = False

    # validation & logs
    validation_prompt_dir: str = ""
    validation_sampling_steps: str = ""
    validation_guidance_scale: str = ""
    validation_steps: float = 0.0
    log_validation: bool = False
    tracker_project_name: str = ""
    seed: Optional[int] = None

    # output
    output_dir: str = ""
    checkpoints_total_limit: int = 0
    checkpointing_steps: int = 0
    resume_from_checkpoint: bool = False
    logging_dir: str = ""

    # optimizer & scheduler
    num_train_epochs: int = 0
    max_train_steps: int = 0
    gradient_accumulation_steps: int = 0
    learning_rate: float = 0.0
    scale_lr: bool = False
    lr_scheduler: str = "constant"
    lr_warmup_steps: int = 0
    max_grad_norm: float = 0.0
    gradient_checkpointing: bool = False
    selective_checkpointing: float = 0.0
    allow_tf32: bool = False
    mixed_precision: str = ""
    train_sp_batch_size: int = 0
    fsdp_sharding_startegy: str = ""

    weighting_scheme: str = ""
    logit_mean: float = 0.0
    logit_std: float = 1.0
    mode_scale: float = 0.0

    num_euler_timesteps: int = 0
    lr_num_cycles: int = 0
    lr_power: float = 0.0
    not_apply_cfg_solver: bool = False
    distill_cfg: float = 0.0
    scheduler_type: str = ""
    linear_quadratic_threshold: float = 0.0
    linear_range: float = 0.0
    weight_decay: float = 0.0
    use_ema: bool = False
    multi_phased_distill_schedule: str = ""
    pred_decay_weight: float = 0.0
    pred_decay_type: str = ""
    hunyuan_teacher_disable_cfg: bool = False

    # master_weight_type
    master_weight_type: str = ""

    # For fast checking in LoRA pipeline
    training_mode: bool = True

    @classmethod
    def from_cli_args(cls, args: argparse.Namespace) -> "TrainingArgs":
        # Get all fields from the dataclass
        attrs = [attr.name for attr in dataclasses.fields(cls)]

        # Create a dictionary of attribute values, with defaults for missing attributes
        kwargs = {}
        for attr in attrs:
            # Handle renamed attributes or those with multiple CLI names
            if attr == 'tp_size' and hasattr(args, 'tensor_parallel_size'):
                kwargs[attr] = args.tensor_parallel_size
            elif attr == 'sp_size' and hasattr(args, 'sequence_parallel_size'):
                kwargs[attr] = args.sequence_parallel_size
            elif attr == 'flow_shift' and hasattr(args, 'shift'):
                kwargs[attr] = args.shift
            elif attr == 'dp_size' and hasattr(args, 'data_parallel_size'):
                kwargs[attr] = args.data_parallel_size
            elif attr == 'dp_shards' and hasattr(args, 'data_parallel_shards'):
                kwargs[attr] = args.data_parallel_shards
            # Use getattr with default value from the dataclass for potentially missing attributes
            else:
                default_value = getattr(cls, attr, None)
                kwargs[attr] = getattr(args, attr, default_value)

        return cls(**kwargs)

    @staticmethod
    def add_cli_args(parser: FlexibleArgumentParser) -> FlexibleArgumentParser:
        parser.add_argument("--data-path",
                            type=str,
                            required=True,
                            help="Path to parquet files")
        parser.add_argument("--dataloader-num-workers",
                            type=int,
                            required=True,
                            help="Number of workers for dataloader")
        parser.add_argument("--num-height",
                            type=int,
                            required=True,
                            help="Number of heights")
        parser.add_argument("--num-width",
                            type=int,
                            required=True,
                            help="Number of widths")
        parser.add_argument("--num-frames",
                            type=int,
                            required=True,
                            help="Number of frames")

        # Training batch and model configuration
        parser.add_argument("--train-batch-size",
                            type=int,
                            required=True,
                            help="Training batch size")
        parser.add_argument("--num-latent-t",
                            type=int,
                            required=True,
                            help="Number of latent time steps")
        parser.add_argument("--group-frame",
                            action=StoreBoolean,
                            help="Whether to group frames during training")
        parser.add_argument("--group-resolution",
                            action=StoreBoolean,
                            help="Whether to group resolutions during training")

        # Model paths
        parser.add_argument("--pretrained-model-name-or-path",
                            type=str,
                            required=True,
                            help="Path to pretrained model or model name")
        parser.add_argument("--dit-model-name-or-path",
                            type=str,
                            required=False,
                            help="Path to DiT model or model name")
        parser.add_argument("--cache-dir",
                            type=str,
                            help="Directory to cache models")

        # Diffusion settings
        parser.add_argument("--ema-decay",
                            type=float,
                            default=0.999,
                            help="EMA decay rate")
        parser.add_argument("--ema-start-step",
                            type=int,
                            default=0,
                            help="Step to start EMA")
        parser.add_argument("--cfg",
                            type=float,
                            help="Classifier-free guidance scale")
        parser.add_argument(
            "--precondition-outputs",
            action=StoreBoolean,
            help="Whether to precondition the outputs of the model")

        # Validation and logging
        parser.add_argument("--validation-prompt-dir",
                            type=str,
                            help="Directory containing validation prompts")
        parser.add_argument("--validation-sampling-steps",
                            type=str,
                            help="Validation sampling steps")
        parser.add_argument("--validation-guidance-scale",
                            type=str,
                            help="Validation guidance scale")
        parser.add_argument("--validation-steps",
                            type=float,
                            help="Number of validation steps")
        parser.add_argument("--log-validation",
                            action=StoreBoolean,
                            help="Whether to log validation results")
        parser.add_argument("--tracker-project-name",
                            type=str,
                            help="Project name for tracking")
        parser.add_argument("--seed",
                            type=int,
                            help="Seed for deterministic training")

        # Output configuration
        parser.add_argument("--output-dir",
                            type=str,
                            required=True,
                            help="Output directory for checkpoints and logs")
        parser.add_argument("--checkpoints-total-limit",
                            type=int,
                            help="Maximum number of checkpoints to keep")
        parser.add_argument("--checkpointing-steps",
                            type=int,
                            help="Steps between checkpoints")
        parser.add_argument("--resume-from-checkpoint",
                            type=str,
                            help="Path to checkpoint to resume from")
        parser.add_argument("--logging-dir",
                            type=str,
                            help="Directory for logging")

        # Training configuration
        parser.add_argument("--num-train-epochs",
                            type=int,
                            help="Number of training epochs")
        parser.add_argument("--max-train-steps",
                            type=int,
                            help="Maximum number of training steps")
        parser.add_argument("--gradient-accumulation-steps",
                            type=int,
                            help="Number of steps to accumulate gradients")
        parser.add_argument("--learning-rate",
                            type=float,
                            required=True,
                            help="Learning rate")
        parser.add_argument("--scale-lr",
                            action=StoreBoolean,
                            help="Whether to scale learning rate")
        parser.add_argument("--lr-scheduler",
                            type=str,
                            default="constant",
                            help="Learning rate scheduler type")
        parser.add_argument("--lr-warmup-steps",
                            type=int,
                            default=10,
                            help="Number of warmup steps for learning rate")
        parser.add_argument("--max-grad-norm",
                            type=float,
                            help="Maximum gradient norm")
        parser.add_argument("--gradient-checkpointing",
                            action=StoreBoolean,
                            help="Whether to use gradient checkpointing")
        parser.add_argument("--selective-checkpointing",
                            type=float,
                            help="Selective checkpointing threshold")
        parser.add_argument("--allow-tf32",
                            action=StoreBoolean,
                            help="Whether to allow TF32")
        parser.add_argument("--mixed-precision",
                            type=str,
                            help="Mixed precision training type")
        parser.add_argument("--train-sp-batch-size",
                            type=int,
                            help="Training spatial parallelism batch size")

        parser.add_argument("--fsdp-sharding-strategy",
                            type=str,
                            help="FSDP sharding strategy")

        parser.add_argument(
            "--weighting_scheme",
            type=str,
            default="uniform",
            choices=["sigma_sqrt", "logit_normal", "mode", "cosmap", "uniform"],
        )
        parser.add_argument(
            "--logit_mean",
            type=float,
            default=0.0,
            help="mean to use when using the `'logit_normal'` weighting scheme.",
        )
        parser.add_argument(
            "--logit_std",
            type=float,
            default=1.0,
            help="std to use when using the `'logit_normal'` weighting scheme.",
        )
        parser.add_argument(
            "--mode_scale",
            type=float,
            default=1.29,
            help=
            "Scale of mode weighting scheme. Only effective when using the `'mode'` as the `weighting_scheme`.",
        )

        # Additional training parameters
        parser.add_argument("--num-euler-timesteps",
                            type=int,
                            help="Number of Euler timesteps")
        parser.add_argument("--lr-num-cycles",
                            type=int,
                            help="Number of learning rate cycles")
        parser.add_argument("--lr-power",
                            type=float,
                            help="Learning rate power")
        parser.add_argument("--not-apply-cfg-solver",
                            action=StoreBoolean,
                            help="Whether to not apply CFG solver")
        parser.add_argument("--distill-cfg",
                            type=float,
                            help="Distillation CFG scale")
        parser.add_argument("--scheduler-type", type=str, help="Scheduler type")
        parser.add_argument("--linear-quadratic-threshold",
                            type=float,
                            help="Linear quadratic threshold")
        parser.add_argument("--linear-range", type=float, help="Linear range")
        parser.add_argument("--weight-decay", type=float, help="Weight decay")
        parser.add_argument("--use-ema",
                            action=StoreBoolean,
                            help="Whether to use EMA")
        parser.add_argument("--multi-phased-distill-schedule",
                            type=str,
                            help="Multi-phased distillation schedule")
        parser.add_argument("--pred-decay-weight",
                            type=float,
                            help="Prediction decay weight")
        parser.add_argument("--pred-decay-type",
                            type=str,
                            help="Prediction decay type")
        parser.add_argument("--hunyuan-teacher-disable-cfg",
                            action=StoreBoolean,
                            help="Whether to disable CFG for Hunyuan teacher")
        parser.add_argument("--master-weight-type",
                            type=str,
                            help="Master weight type")

        return parser<|MERGE_RESOLUTION|>--- conflicted
+++ resolved
@@ -388,14 +388,9 @@
             # Use getattr with default value from the dataclass for potentially missing attributes
             else:
                 default_value = getattr(cls, attr, None)
-<<<<<<< HEAD
-                if getattr(args, attr, default_value) is not None:
-                    kwargs[attr] = getattr(args, attr, default_value)
-=======
                 attr = getattr(args, attr, default_value)  # type: ignore
                 if attr is not None:
                     kwargs[attr] = attr
->>>>>>> 6519b57a
 
         return cls(**kwargs)
 
