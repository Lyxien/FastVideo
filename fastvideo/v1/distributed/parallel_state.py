# SPDX-License-Identifier: Apache-2.0
# Adapted from: https://github.com/vllm-project/vllm/blob/v0.7.3/vllm/distributed/parallel_state.py

# Copyright 2023 The vLLM team.
# Adapted from
# https://github.com/NVIDIA/Megatron-LM/blob/main/megatron/core/parallel_state.py
# Copyright (c) 2022, NVIDIA CORPORATION. All rights reserved.
# Adapted from
"""FastVideo distributed state.
It takes over the control of the distributed environment from PyTorch.
The typical workflow is:

- call `init_distributed_environment` to initialize the distributed environment.
- call `initialize_model_parallel` or `ensure_model_parallel_initialized` to
 initialize the model parallel groups.

- any code dealing with the distributed stuff

- call `destroy_model_parallel` to destroy the model parallel groups.
- call `destroy_distributed_environment` to destroy the distributed environment.

If you only need to use the distributed environment without model parallelism,
 you can skip the model parallel initialization and destruction steps.
"""
import contextlib
import gc
import os
import pickle
import weakref
from collections import namedtuple
from contextlib import contextmanager
from dataclasses import dataclass
from multiprocessing import shared_memory
from typing import Any, Callable, Dict, List, Optional, Tuple, Union
from unittest.mock import patch

import torch
import torch.distributed
from torch.distributed import Backend, ProcessGroup, ReduceOp

import fastvideo.v1.envs as envs
from fastvideo.v1.distributed.device_communicators.base_device_communicator import (
    DeviceCommunicatorBase)
from fastvideo.v1.distributed.device_communicators.cuda_communicator import (
    CudaCommunicator)
from fastvideo.v1.distributed.utils import StatelessProcessGroup
from fastvideo.v1.logger import init_logger

logger = init_logger(__name__)


@dataclass
class GraphCaptureContext:
    stream: torch.cuda.Stream


TensorMetadata = namedtuple("TensorMetadata", ["device", "dtype", "size"])


def _split_tensor_dict(
    tensor_dict: Dict[str, Union[torch.Tensor, Any]]
) -> Tuple[List[Tuple[str, Any]], List[torch.Tensor]]:
    """Split the tensor dictionary into two parts:
    1. A list of (key, value) pairs. If the value is a tensor, it is replaced
         by its metadata.
    2. A list of tensors.
    """
    metadata_list: List[Tuple[str, Any]] = []
    tensor_list: List[torch.Tensor] = []
    for key, value in tensor_dict.items():
        if isinstance(value, torch.Tensor):
            # Note: we cannot use `value.device` here,
            # because it contains not only the device type but also the device
            # index (e.g. "cuda:0"). We only need the device type.
            # receiving side will set the device index.
            device = value.device.type
            metadata_list.append(
                (key, TensorMetadata(device, value.dtype, value.size())))
            tensor_list.append(value)
        else:
            metadata_list.append((key, value))
    return metadata_list, tensor_list


_group_name_counter: Dict[str, int] = {}


def _get_unique_name(name: str) -> str:
    """Get a unique name for the group.
    Example:
    _get_unique_name("tp") -> "tp:0"
    _get_unique_name("tp") -> "tp:1"
    """
    if name not in _group_name_counter:
        _group_name_counter[name] = 0
    newname = f"{name}:{_group_name_counter[name]}"
    _group_name_counter[name] += 1
    return newname


_groups: Dict[str, Callable[[], Optional["GroupCoordinator"]]] = {}


def _register_group(group: "GroupCoordinator") -> None:
    _groups[group.unique_name] = weakref.ref(group)


def all_reduce(tensor: torch.Tensor, group_name: str) -> torch.Tensor:
    assert group_name in _groups, f"Group {group_name} is not found."
    group = _groups[group_name]()
    if group is None:
        raise ValueError(f"Group {group_name} is destroyed.")
    return group._all_reduce_out_place(tensor)


def all_reduce_fake(tensor: torch.Tensor, group_name: str) -> torch.Tensor:
    return torch.empty_like(tensor)


class GroupCoordinator:
    """
    PyTorch ProcessGroup wrapper for a group of processes.
    PyTorch ProcessGroup is bound to one specific communication backend,
        e.g. NCCL, Gloo, MPI, etc.
    GroupCoordinator takes charge of all the communication operations among
        the processes in the group. It manages both CPU and device
        communication.
    """

    # available attributes:
    rank: int  # global rank
    ranks: List[int]  # global ranks in the group
    world_size: int  # size of the group
    # difference between `local_rank` and `rank_in_group`:
    # if we have a group of size 4 across two nodes:
    # Process | Node | Rank | Local Rank | Rank in Group
    #   0     |   0  |  0   |     0      |       0
    #   1     |   0  |  1   |     1      |       1
    #   2     |   1  |  2   |     0      |       2
    #   3     |   1  |  3   |     1      |       3
    local_rank: int  # local rank used to assign devices
    rank_in_group: int  # rank inside the group
    cpu_group: ProcessGroup  # group for CPU communication
    device_group: ProcessGroup  # group for device communication
    use_device_communicator: bool  # whether to use device communicator
    device_communicator: DeviceCommunicatorBase  # device communicator
    mq_broadcaster: Optional[Any]  # shared memory broadcaster

    def __init__(
        self,
        group_ranks: List[List[int]],
        local_rank: int,
        torch_distributed_backend: Union[str, Backend],
        use_device_communicator: bool,
        use_message_queue_broadcaster: bool = False,
        group_name: Optional[str] = None,
    ):
        group_name = group_name or "anonymous"
        self.unique_name = _get_unique_name(group_name)
        _register_group(self)

        self.rank = torch.distributed.get_rank()
        self.local_rank = local_rank
        self.device_group = None
        self.cpu_group = None

        for ranks in group_ranks:
            device_group = torch.distributed.new_group(
                ranks, backend=torch_distributed_backend)
            # a group with `gloo` backend, to allow direct coordination between
            # processes through the CPU.
            cpu_group = torch.distributed.new_group(ranks, backend="gloo")
            if self.rank in ranks:
                self.ranks = ranks
                self.world_size = len(ranks)
                self.rank_in_group = ranks.index(self.rank)
                self.device_group = device_group
                self.cpu_group = cpu_group

        assert self.cpu_group is not None
        assert self.device_group is not None

        from fastvideo.v1.platforms import current_platform

        # TODO: fix it for other platforms
        if current_platform.is_cuda_alike():
            self.device = torch.device(f"cuda:{local_rank}")
        else:
            self.device = torch.device("cpu")

        self.use_device_communicator = use_device_communicator

        self.device_communicator: DeviceCommunicatorBase = None  # type: ignore
        if use_device_communicator and self.world_size > 1:
            # device_comm_cls = resolve_obj_by_qualname(
            #     current_platform.get_device_communicator_cls())
            self.device_communicator = CudaCommunicator(
                cpu_group=self.cpu_group,
                device=self.device,
                device_group=self.device_group,
                unique_name=self.unique_name,
            )

        self.mq_broadcaster = None

        from fastvideo.v1.platforms import current_platform

        # TODO(will): check if this is needed
        # self.use_custom_op_call = current_platform.is_cuda_alike()
        self.use_custom_op_call = False

    @property
    def first_rank(self):
        """Return the global rank of the first process in the group"""
        return self.ranks[0]

    @property
    def last_rank(self):
        """Return the global rank of the last process in the group"""
        return self.ranks[-1]

    @property
    def is_first_rank(self):
        """Return whether the caller is the first process in the group"""
        return self.rank == self.first_rank

    @property
    def is_last_rank(self):
        """Return whether the caller is the last process in the group"""
        return self.rank == self.last_rank

    @property
    def next_rank(self):
        """Return the global rank of the process that follows the caller"""
        rank_in_group = self.rank_in_group
        world_size = self.world_size
        return self.ranks[(rank_in_group + 1) % world_size]

    @property
    def prev_rank(self):
        """Return the global rank of the process that precedes the caller"""
        rank_in_group = self.rank_in_group
        world_size = self.world_size
        return self.ranks[(rank_in_group - 1) % world_size]

    @contextmanager
    def graph_capture(
            self, graph_capture_context: Optional[GraphCaptureContext] = None):
        if graph_capture_context is None:
            stream = torch.cuda.Stream()
            graph_capture_context = GraphCaptureContext(stream)
        else:
            stream = graph_capture_context.stream

        # ensure all initialization operations complete before attempting to
        # capture the graph on another stream
        curr_stream = torch.cuda.current_stream()
        if curr_stream != stream:
            stream.wait_stream(curr_stream)

        with torch.cuda.stream(stream):
            yield graph_capture_context

    def all_reduce(
        self,
        input_: torch.Tensor,
        op: Optional[torch.distributed.ReduceOp] = ReduceOp.SUM
    ) -> torch.Tensor:
        """
        User-facing all-reduce function before we actually call the
        all-reduce operation.

        We need this because Dynamo does not support passing an arbitrary
        object (`self` in this case) to a custom op. We need to pass the
         group name as a string, and then look up the group coordinator from
         the group name, dispatch the all-reduce operation to the group
         coordinator.

        In addition, PyTorch custom ops do not support mutation or returning
        a new tensor in the same op. So we always make the all-reduce operation
        out-of-place.
        """
        # Bypass the function if we are using only 1 GPU.
        if self.world_size == 1:
            return input_

        if self.use_custom_op_call:
            return torch.ops.vllm.all_reduce(input_,
                                             group_name=self.unique_name)
        else:
            return self._all_reduce_out_place(input_, op=op)

    def _all_reduce_out_place(
        self,
        input_: torch.Tensor,
        op: Optional[torch.distributed.ReduceOp] = ReduceOp.SUM
    ) -> torch.Tensor:
        return self.device_communicator.all_reduce(input_, op=op)

    def all_gather(self, input_: torch.Tensor, dim: int = -1) -> torch.Tensor:
        world_size = self.world_size
        # Bypass the function if we are using only 1 GPU.
        if world_size == 1:
            return input_
        assert -input_.dim() <= dim < input_.dim(), (
            f"Invalid dim ({dim}) for input tensor with shape {input_.size()}")

        return self.device_communicator.all_gather(input_, dim)

    def gather(self,
               input_: torch.Tensor,
               dst: int = 0,
               dim: int = -1) -> Optional[torch.Tensor]:
        """
        NOTE: We assume that the input tensor is on the same device across
        all the ranks.
        NOTE: `dst` is the local rank of the destination rank.
        """
        world_size = self.world_size
        # Bypass the function if we are using only 1 GPU.
        if world_size == 1:
            return input_
        return self.device_communicator.gather(input_, dst, dim)

    def all_to_all_4D(self,
                      input_: torch.Tensor,
                      scatter_dim: int = 2,
                      gather_dim: int = 1) -> torch.Tensor:
        if self.world_size == 1:
            return input_
        return self.device_communicator.all_to_all_4D(input_, scatter_dim,
                                                      gather_dim)

    def broadcast(self, input_: torch.Tensor, src: int = 0):
        """Broadcast the input tensor.
        NOTE: `src` is the local rank of the source rank.
        """
        assert src < self.world_size, f"Invalid src rank ({src})"

        # Bypass the function if we are using only 1 GPU.
        if self.world_size == 1:
            return input_
        # Broadcast.
        torch.distributed.broadcast(input_,
                                    src=self.ranks[src],
                                    group=self.device_group)
        return input_

    def broadcast_object(self, obj: Optional[Any] = None, src: int = 0):
        """Broadcast the input object.
        NOTE: `src` is the local rank of the source rank.
        """
        assert src < self.world_size, f"Invalid src rank ({src})"

        # Bypass the function if we are using only 1 GPU.
        if self.world_size == 1:
            return obj
        if self.mq_broadcaster is not None:
            assert src == 0, "Message queue broadcaster only supports src=0"
            return self.mq_broadcaster.broadcast_object(obj)
        if self.rank_in_group == src:
            torch.distributed.broadcast_object_list([obj],
                                                    src=self.ranks[src],
                                                    group=self.cpu_group)
            return obj
        else:
            recv = [None]
            torch.distributed.broadcast_object_list(recv,
                                                    src=self.ranks[src],
                                                    group=self.cpu_group)
            return recv[0]

    def broadcast_object_list(self,
                              obj_list: List[Any],
                              src: int = 0,
                              group: Optional[ProcessGroup] = None):
        """Broadcast the input object list.
        NOTE: `src` is the local rank of the source rank.
        """
        assert src < self.world_size, f"Invalid src rank ({src})"

        # Bypass the function if we are using only 1 GPU.
        if self.world_size == 1:
            return obj_list
        # Broadcast.
        torch.distributed.broadcast_object_list(obj_list,
                                                src=self.ranks[src],
                                                group=self.device_group)
        return obj_list

    def send_object(self, obj: Any, dst: int) -> None:
        """Send the input object list to the destination rank."""
        """NOTE: `dst` is the local rank of the destination rank."""

        assert dst < self.world_size, f"Invalid dst rank ({dst})"

        assert dst != self.rank_in_group, (
            "Invalid destination rank. Destination rank is the same "
            "as the current rank.")

        # Serialize object to tensor and get the size as well
        object_tensor = torch.frombuffer(pickle.dumps(obj), dtype=torch.uint8)

        size_tensor = torch.tensor([object_tensor.numel()],
                                   dtype=torch.long,
                                   device="cpu")

        # Send object size

        torch.distributed.send(size_tensor,
                               dst=self.ranks[dst],
                               group=self.cpu_group)

        # Send object
        torch.distributed.send(object_tensor,
                               dst=self.ranks[dst],
                               group=self.cpu_group)

        return None

    def recv_object(self, src: int) -> Any:
        """Receive the input object list from the source rank."""
        """NOTE: `src` is the local rank of the source rank."""

        assert src < self.world_size, f"Invalid src rank ({src})"

        assert src != self.rank_in_group, (
            "Invalid source rank. Source rank is the same as the current rank.")

        size_tensor = torch.empty(1, dtype=torch.long, device="cpu")

        # Receive object size
        rank_size = torch.distributed.recv(size_tensor,
                                           src=self.ranks[src],
                                           group=self.cpu_group)

        # Tensor to receive serialized objects into.
        object_tensor = torch.empty(  # type: ignore[call-overload]
            size_tensor.item(),  # type: ignore[arg-type]
            dtype=torch.uint8,
            device="cpu")

        rank_object = torch.distributed.recv(object_tensor,
                                             src=self.ranks[src],
                                             group=self.cpu_group)

        assert rank_object == rank_size, (
            "Received object sender rank does not match the size sender rank.")

        obj = pickle.loads(object_tensor.numpy().tobytes())

        return obj

    def broadcast_tensor_dict(
        self,
        tensor_dict: Optional[Dict[str, Union[torch.Tensor, Any]]] = None,
        src: int = 0,
        group: Optional[ProcessGroup] = None,
        metadata_group: Optional[ProcessGroup] = None
    ) -> Optional[Dict[str, Union[torch.Tensor, Any]]]:
        """Broadcast the input tensor dictionary.
        NOTE: `src` is the local rank of the source rank.
        """
        # Bypass the function if we are using only 1 GPU.
        if (not torch.distributed.is_initialized() or self.world_size == 1):
            return tensor_dict

        group = self.device_group
        metadata_group = self.cpu_group
        assert src < self.world_size, f"Invalid src rank ({src})"

        rank_in_group = self.rank_in_group
        if rank_in_group == src:
            metadata_list: List[Tuple[Any, Any]] = []
            assert isinstance(
                tensor_dict,
                dict), (f"Expecting a dictionary, got {type(tensor_dict)}")
            metadata_list, tensor_list = _split_tensor_dict(tensor_dict)
            # `metadata_list` lives in CPU memory.
            # `broadcast_object_list` has serialization & deserialization,
            # all happening on CPU. Therefore, we can use the CPU group.
            self.broadcast_object(metadata_list, src=src)
            async_handles = []
            for tensor in tensor_list:
                if tensor.numel() == 0:
                    # Skip broadcasting empty tensors.
                    continue
                if tensor.is_cpu:
                    # use metadata_group for CPU tensors
                    handle = torch.distributed.broadcast(tensor,
                                                         src=self.ranks[src],
                                                         group=metadata_group,
                                                         async_op=True)
                else:
                    # use group for GPU tensors
                    handle = torch.distributed.broadcast(tensor,
                                                         src=self.ranks[src],
                                                         group=group,
                                                         async_op=True)
                async_handles.append(handle)
            for async_handle in async_handles:
                async_handle.wait()

        else:
            metadata_list = self.broadcast_object(None, src=src)
            tensor_dict = {}
            async_handles = []
            for key, value in metadata_list:
                if isinstance(value, TensorMetadata):
                    tensor = torch.empty(value.size,
                                         dtype=value.dtype,
                                         device=value.device)
                    if tensor.numel() == 0:
                        # Skip broadcasting empty tensors.
                        tensor_dict[key] = tensor
                        continue
                    if tensor.is_cpu:
                        # use metadata_group for CPU tensors
                        handle = torch.distributed.broadcast(
                            tensor,
                            src=self.ranks[src],
                            group=metadata_group,
                            async_op=True)
                    else:
                        # use group for GPU tensors
                        handle = torch.distributed.broadcast(
                            tensor,
                            src=self.ranks[src],
                            group=group,
                            async_op=True)
                    async_handles.append(handle)
                    tensor_dict[key] = tensor
                else:
                    tensor_dict[key] = value
            for async_handle in async_handles:
                async_handle.wait()
        return tensor_dict

    def send_tensor_dict(
        self,
        tensor_dict: Dict[str, Union[torch.Tensor, Any]],
        dst: Optional[int] = None,
        all_gather_group: Optional["GroupCoordinator"] = None,
    ) -> Optional[Dict[str, Union[torch.Tensor, Any]]]:
        """Send the input tensor dictionary.
        NOTE: `dst` is the local rank of the source rank.
        """
        # Bypass the function if we are using only 1 GPU.
        if not torch.distributed.is_initialized() or self.world_size == 1:
            return tensor_dict

        all_gather_size = (1 if all_gather_group is None else
                           all_gather_group.world_size)
        all_gather_rank = (0 if all_gather_group is None else
                           all_gather_group.rank_in_group)

        group = self.device_group
        metadata_group = self.cpu_group

        if dst is None:
            dst = (self.rank_in_group + 1) % self.world_size
        assert dst < self.world_size, f"Invalid dst rank ({dst})"

        metadata_list: List[Tuple[Any, Any]] = []
        assert isinstance(
            tensor_dict,
            dict), f"Expecting a dictionary, got {type(tensor_dict)}"
        metadata_list, tensor_list = _split_tensor_dict(tensor_dict)
        # `metadata_list` lives in CPU memory.
        # `send_object_list` has serialization & deserialization,
        # all happening on CPU. Therefore, we can use the CPU group.
        self.send_object(metadata_list, dst=dst)
        for tensor in tensor_list:
            if tensor.numel() == 0:
                # Skip sending empty tensors.
                continue

            # send-allgather: send only a slice, then do allgather.
            if (all_gather_group is not None
                    and tensor.numel() % all_gather_size == 0):
                tensor = tensor.reshape(all_gather_size, -1)[all_gather_rank]

            if tensor.is_cpu:
                # use metadata_group for CPU tensors
                torch.distributed.send(tensor,
                                       dst=self.ranks[dst],
                                       group=metadata_group)
            else:
                # use group for GPU tensors
                torch.distributed.send(tensor, dst=self.ranks[dst], group=group)
        return None

    def recv_tensor_dict(
        self,
        src: Optional[int] = None,
        all_gather_group: Optional["GroupCoordinator"] = None,
    ) -> Optional[Dict[str, Union[torch.Tensor, Any]]]:
        """Recv the input tensor dictionary.
        NOTE: `src` is the local rank of the source rank.
        """
        # Bypass the function if we are using only 1 GPU.
        if not torch.distributed.is_initialized() or self.world_size == 1:
            return None

        all_gather_size = (1 if all_gather_group is None else
                           all_gather_group.world_size)
        all_gather_rank = (0 if all_gather_group is None else
                           all_gather_group.rank_in_group)

        group = self.device_group
        metadata_group = self.cpu_group

        if src is None:
            src = (self.rank_in_group - 1) % self.world_size
        assert src < self.world_size, f"Invalid src rank ({src})"

        recv_metadata_list = self.recv_object(src=src)
        tensor_dict: Dict[str, Any] = {}
        for key, value in recv_metadata_list:
            if isinstance(value, TensorMetadata):
                tensor = torch.empty(value.size,
                                     dtype=value.dtype,
                                     device=value.device)
                if tensor.numel() == 0:
                    # Skip broadcasting empty tensors.
                    tensor_dict[key] = tensor
                    continue

                # send-allgather: send only a slice, then do allgather.
                use_all_gather = (all_gather_group is not None
                                  and tensor.numel() % all_gather_size == 0)

                if use_all_gather:
                    orig_shape = tensor.shape
                    tensor = tensor.reshape(all_gather_size,
                                            -1)[all_gather_rank]

                if tensor.is_cpu:
                    # use metadata_group for CPU tensors
                    torch.distributed.recv(tensor,
                                           src=self.ranks[src],
                                           group=metadata_group)
                else:
                    # use group for GPU tensors
                    torch.distributed.recv(tensor,
                                           src=self.ranks[src],
                                           group=group)
                if use_all_gather:
                    # do the allgather
                    tensor = all_gather_group.all_gather(  # type: ignore
                        tensor, dim=0)
                    tensor = tensor.reshape(orig_shape)

                tensor_dict[key] = tensor
            else:
                tensor_dict[key] = value
        return tensor_dict

    def barrier(self) -> None:
        """Barrier synchronization among the group.
        NOTE: don't use `device_group` here! `barrier` in NCCL is
        terrible because it is internally a broadcast operation with
        secretly created GPU tensors. It is easy to mess up the current
        device. Use the CPU group instead.
        """
        torch.distributed.barrier(group=self.cpu_group)

    def send(self, tensor: torch.Tensor, dst: Optional[int] = None) -> None:
        """Sends a tensor to the destination rank in a non-blocking way"""
        """NOTE: `dst` is the local rank of the destination rank."""
        self.device_communicator.send(tensor, dst)

    def recv(self,
             size: torch.Size,
             dtype: torch.dtype,
             src: Optional[int] = None) -> torch.Tensor:
        """Receives a tensor from the source rank."""
        """NOTE: `src` is the local rank of the source rank."""
        return self.device_communicator.recv(size, dtype, src)

    def destroy(self) -> None:
        if self.device_group is not None:
            torch.distributed.destroy_process_group(self.device_group)
            self.device_group = None
        if self.cpu_group is not None:
            torch.distributed.destroy_process_group(self.cpu_group)
            self.cpu_group = None
        if self.device_communicator is not None:
            self.device_communicator.destroy()
        if self.mq_broadcaster is not None:
            self.mq_broadcaster = None


_WORLD: Optional[GroupCoordinator] = None


def get_world_group() -> GroupCoordinator:
    assert _WORLD is not None, ("world group is not initialized")
    return _WORLD


def init_world_group(ranks: List[int], local_rank: int,
                     backend: str) -> GroupCoordinator:
    return GroupCoordinator(
        group_ranks=[ranks],
        local_rank=local_rank,
        torch_distributed_backend=backend,
        use_device_communicator=True,
        group_name="world",
    )


def init_model_parallel_group(
    group_ranks: List[List[int]],
    local_rank: int,
    backend: str,
    use_message_queue_broadcaster: bool = False,
    group_name: Optional[str] = None,
) -> GroupCoordinator:

    return GroupCoordinator(
        group_ranks=group_ranks,
        local_rank=local_rank,
        torch_distributed_backend=backend,
        use_device_communicator=True,
        use_message_queue_broadcaster=use_message_queue_broadcaster,
        group_name=group_name,
    )


_TP: Optional[GroupCoordinator] = None


def get_tp_group() -> GroupCoordinator:
    assert _TP is not None, ("tensor model parallel group is not initialized")
    return _TP


_ENABLE_CUSTOM_ALL_REDUCE = True


def set_custom_all_reduce(enable: bool):
    global _ENABLE_CUSTOM_ALL_REDUCE
    _ENABLE_CUSTOM_ALL_REDUCE = enable


def init_distributed_environment(
    world_size: int = 1,
    rank: int = 0,
    distributed_init_method: str = "env://",
    local_rank: int = 0,
    backend: str = "nccl",
):
    logger.debug(
        "world_size=%d rank=%d local_rank=%d "
        "distributed_init_method=%s backend=%s", world_size, rank, local_rank,
        distributed_init_method, backend)
    if not torch.distributed.is_initialized():
        assert distributed_init_method is not None, (
            "distributed_init_method must be provided when initializing "
            "distributed environment")
        # this backend is used for WORLD
        torch.distributed.init_process_group(
            backend=backend,
            init_method=distributed_init_method,
            world_size=world_size,
            rank=rank)
    # set the local rank
    # local_rank is not available in torch ProcessGroup,
    # see https://github.com/pytorch/pytorch/issues/122816
    if local_rank == -1:
        # local rank not set, this usually happens in single-node
        # setting, where we can use rank as local rank
        if distributed_init_method == "env://":
            local_rank = envs.LOCAL_RANK
        else:
            local_rank = rank
    global _WORLD
    if _WORLD is None:
        ranks = list(range(torch.distributed.get_world_size()))
        _WORLD = init_world_group(ranks, local_rank, backend)
    else:
        assert _WORLD.world_size == torch.distributed.get_world_size(), (
            "world group already initialized with a different world size")


_SP: Optional[GroupCoordinator] = None


def get_sp_group() -> GroupCoordinator:
    assert _SP is not None, ("sequence model parallel group is not initialized")
    return _SP


_DP: Optional[GroupCoordinator] = None


def get_dp_group() -> GroupCoordinator:
    assert _DP is not None, ("data parallel group is not initialized")
    return _DP


def initialize_model_parallel(
    tensor_model_parallel_size: int = 1,
    sequence_model_parallel_size: int = 1,
    backend: Optional[str] = None,
) -> None:
    """
    Initialize model parallel groups.

    Arguments:
        tensor_model_parallel_size: number of GPUs used for tensor model
            parallelism (used for language encoder).
        sequence_model_parallel_size: number of GPUs used for sequence model
            parallelism (used for DiT).
    """
    # Get world size and rank. Ensure some consistencies.
    assert _WORLD is not None, "world group is not initialized, please call init_distributed_environment first"
    world_size: int = get_world_size()
    backend = backend or torch.distributed.get_backend(
        get_world_group().device_group)

    num_tensor_model_parallel_groups: int = (world_size //
                                             tensor_model_parallel_size)
    global _TP
    assert _TP is None, ("tensor model parallel group is already initialized")
    group_ranks = []
    for i in range(num_tensor_model_parallel_groups):
        ranks = list(
            range(i * tensor_model_parallel_size,
                  (i + 1) * tensor_model_parallel_size))
        group_ranks.append(ranks)

    # message queue broadcaster is only used in tensor model parallel group
    _TP = init_model_parallel_group(group_ranks,
                                    get_world_group().local_rank,
                                    backend,
                                    use_message_queue_broadcaster=True,
                                    group_name="tp")

    # Build the sequence model-parallel groups.
    num_sequence_model_parallel_groups: int = (world_size //
                                               sequence_model_parallel_size)
    global _SP
    assert _SP is None, ("sequence model parallel group is already initialized")
    group_ranks = []

    # Since SP is incompatible with TP and PP, we can use a simpler group creation logic
    for i in range(num_sequence_model_parallel_groups):
        # Create groups of consecutive ranks
        ranks = list(
            range(i * sequence_model_parallel_size,
                  (i + 1) * sequence_model_parallel_size))
        group_ranks.append(ranks)

    _SP = init_model_parallel_group(group_ranks,
                                    get_world_group().local_rank,
                                    backend,
                                    group_name="sp")

    # Build the data parallel groups.
    num_data_parallel_groups: int = sequence_model_parallel_size
    global _DP
    assert _DP is None, ("data parallel group is already initialized")
    group_ranks = []

    for i in range(num_data_parallel_groups):
        ranks = list(range(i, world_size, num_data_parallel_groups))
        group_ranks.append(ranks)

    _DP = init_model_parallel_group(group_ranks,
                                    get_world_group().local_rank,
                                    backend,
                                    group_name="dp")


def get_sp_world_size() -> int:
    """Return world size for the sequence model parallel group."""
    return get_sp_group().world_size


def get_sp_parallel_rank() -> int:
    """Return my rank for the sequence model parallel group."""
    return get_sp_group().rank_in_group


def get_world_size() -> int:
    """Return world size for the world group."""
    return get_world_group().world_size


def get_world_rank() -> int:
    """Return my rank for the world group."""
    return get_world_group().rank


def get_dp_world_size() -> int:
    """Return world size for the data parallel group."""
    return get_dp_group().world_size


def get_dp_rank() -> int:
    """Return my rank for the data parallel group."""
    return get_dp_group().rank_in_group


def get_torch_device() -> torch.device:
    """Return the torch device for the current rank."""
    return torch.device(f"cuda:{envs.LOCAL_RANK}")

<<<<<<< HEAD
    assert (get_tp_world_size() == tensor_model_parallel_size), (
        "tensor parallel group already initialized, but of unexpected size: "
        f"{get_tp_world_size()=} vs. "
        f"{tensor_model_parallel_size=}")
=======
>>>>>>> 46e7a15e

def maybe_init_distributed_environment_and_model_parallel(
        tp_size: int, sp_size: int, distributed_init_method: str = "env://"):
    if _WORLD is not None and model_parallel_is_initialized():
        # make sure the tp and sp sizes are correct
        assert get_tp_world_size(
        ) == tp_size, f"You are trying to initialize model parallel groups with size {tp_size}, but they are already initialized with size {get_tp_world_size()}"
        assert get_sp_world_size(
        ) == sp_size, f"You are trying to initialize model parallel groups with size {sp_size}, but they are already initialized with size {get_sp_world_size()}"
        return
    local_rank = int(os.environ.get("LOCAL_RANK", 0))
    world_size = int(os.environ.get("WORLD_SIZE", 1))
    rank = int(os.environ.get("RANK", 0))

    torch.cuda.set_device(local_rank)
    init_distributed_environment(
        world_size=world_size,
        rank=rank,
        local_rank=local_rank,
        distributed_init_method=distributed_init_method)
    initialize_model_parallel(tensor_model_parallel_size=tp_size,
                              sequence_model_parallel_size=sp_size)


def model_parallel_is_initialized() -> bool:
    """Check if tensor, sequence parallel groups are initialized."""
    return _TP is not None and _SP is not None and _DP is not None


_TP_STATE_PATCHED = False


@contextmanager
def patch_tensor_parallel_group(tp_group: GroupCoordinator):
    """Patch the tp group temporarily until this function ends.

    This method is for draft workers of speculative decoding to run draft model
    with different tp degree from that of target model workers.

    Args:
        tp_group (GroupCoordinator): the tp group coordinator
    """
    global _TP_STATE_PATCHED
    assert not _TP_STATE_PATCHED, "Should not call when it's already patched"

    _TP_STATE_PATCHED = True
    old_tp_group = get_tp_group()
    global _TP
    _TP = tp_group
    try:
        yield
    finally:
        # restore the original state
        _TP_STATE_PATCHED = False
        _TP = old_tp_group


def get_tp_world_size() -> int:
    """Return world size for the tensor model parallel group."""
    return get_tp_group().world_size


def get_tp_rank() -> int:
    """Return my rank for the tensor model parallel group."""
    return get_tp_group().rank_in_group


def destroy_model_parallel() -> None:
    """Set the groups to none and destroy them."""
    global _TP
    if _TP:
        _TP.destroy()
    _TP = None

    global _SP
    if _SP:
        _SP.destroy()
    _SP = None

    global _DP
    if _DP:
        _DP.destroy()
    _DP = None


def destroy_distributed_environment() -> None:
    global _WORLD
    if _WORLD:
        _WORLD.destroy()
    _WORLD = None
    if torch.distributed.is_initialized():
        torch.distributed.destroy_process_group()


def cleanup_dist_env_and_memory(shutdown_ray: bool = False):
    destroy_model_parallel()
    destroy_distributed_environment()
    with contextlib.suppress(AssertionError):
        torch.distributed.destroy_process_group()
    if shutdown_ray:
        import ray  # Lazy import Ray
        ray.shutdown()
    gc.collect()
    from fastvideo.v1.platforms import current_platform
    if not current_platform.is_cpu():
        torch.cuda.empty_cache()
    try:
        torch._C._host_emptyCache()
    except AttributeError:
        logger.warning(
            "torch._C._host_emptyCache() only available in Pytorch >=2.5")


def in_the_same_node_as(pg: Union[ProcessGroup, StatelessProcessGroup],
                        source_rank: int = 0) -> List[bool]:
    """
    This is a collective operation that returns if each rank is in the same node
    as the source rank. It tests if processes are attached to the same
    memory system (shared access to shared memory).
    """
    if isinstance(pg, ProcessGroup):
        assert torch.distributed.get_backend(
            pg) != torch.distributed.Backend.NCCL, (
                "in_the_same_node_as should be tested with a non-NCCL group.")
        # local rank inside the group
        rank = torch.distributed.get_rank(group=pg)
        world_size = torch.distributed.get_world_size(group=pg)

        # global ranks of the processes in the group
        ranks = torch.distributed.get_process_group_ranks(pg)
    else:
        rank = pg.rank
        world_size = pg.world_size
        ranks = list(range(world_size))

    # local tensor in each process to store the result
    is_in_the_same_node = torch.tensor([0] * world_size, dtype=torch.int32)

    magic_message = b"magic_message"
    shm = None

    try:
        with contextlib.suppress(OSError):
            if rank == source_rank:
                # create a shared memory segment
                shm = shared_memory.SharedMemory(create=True, size=128)
                shm.buf[:len(magic_message)] = magic_message
                if isinstance(pg, ProcessGroup):
                    torch.distributed.broadcast_object_list(
                        [shm.name], src=ranks[source_rank], group=pg)
                else:
                    pg.broadcast_obj(shm.name, src=source_rank)
                is_in_the_same_node[rank] = 1
            else:
                # try to open the shared memory segment
                if isinstance(pg, ProcessGroup):
                    recv = [None]
                    torch.distributed.broadcast_object_list(
                        recv, src=ranks[source_rank], group=pg)
                    name = recv[0]
                else:
                    name = pg.broadcast_obj(None, src=source_rank)
                # fix to https://stackoverflow.com/q/62748654/9191338
                # Python incorrectly tracks shared memory even if it is not
                # created by the process. The following patch is a workaround.
                with patch("multiprocessing.resource_tracker.register",
                           lambda *args, **kwargs: None):
                    shm = shared_memory.SharedMemory(name=name)
                if shm.buf[:len(magic_message)] == magic_message:
                    is_in_the_same_node[rank] = 1
    except Exception as e:
        logger.error("Error ignored in is_in_the_same_node: %s", e)
    finally:
        if shm:
            shm.close()

    if isinstance(pg, ProcessGroup):
        torch.distributed.barrier(group=pg)
    else:
        pg.barrier()

    # clean up the shared memory segment
    with contextlib.suppress(OSError):
        if rank == source_rank and shm:
            shm.unlink()

    if isinstance(pg, ProcessGroup):
        torch.distributed.all_reduce(is_in_the_same_node, group=pg)
        aggregated_data = is_in_the_same_node
    else:
        aggregated_data = torch.zeros_like(is_in_the_same_node)
        for i in range(world_size):
            rank_data = pg.broadcast_obj(is_in_the_same_node, src=i)
            aggregated_data += rank_data

    return [x == 1 for x in aggregated_data.tolist()]


def initialize_tensor_parallel_group(
        tensor_model_parallel_size: int = 1,
        backend: Optional[str] = None,
        group_name_suffix: str = "") -> GroupCoordinator:
    """Initialize a tensor parallel group for a specific model.
    
    This function creates a tensor parallel group that can be used with the
    patch_tensor_parallel_group context manager. It allows different models
    to use different tensor parallelism configurations.
    
    Arguments:
        tensor_model_parallel_size: number of GPUs used for tensor model parallelism.
        backend: communication backend to use.
        group_name_suffix: optional suffix to make the group name unique.
        
    Returns:
        A GroupCoordinator for tensor parallelism that can be used with
        the patch_tensor_parallel_group context manager.
        
    Example usage:
        ```python
        # Initialize tensor parallel group for model1
        tp_group_model1 = initialize_tensor_parallel_group(
            tensor_model_parallel_size=4,
            group_name_suffix="model1"
        )
        
        # Use tensor parallelism for model1
        with patch_tensor_parallel_group(tp_group_model1):
            # Run model1 with tensor parallelism
            output1 = model1(input1)
        ```
    """
    # Get world size and rank. Ensure some consistencies.
    assert torch.distributed.is_initialized()
    world_size: int = torch.distributed.get_world_size()
    backend = backend or torch.distributed.get_backend(
        get_world_group().device_group)

    # Ensure the world size is compatible with the parallelism configuration
    assert world_size % tensor_model_parallel_size == 0, \
        f"World size ({world_size}) must be divisible by tensor_model_parallel_size ({tensor_model_parallel_size})"

    # Build the tensor model-parallel groups.
    num_tensor_model_parallel_groups: int = (world_size //
                                             tensor_model_parallel_size)
    tp_group_ranks = []
    for i in range(num_tensor_model_parallel_groups):
        ranks = list(
            range(i * tensor_model_parallel_size,
                  (i + 1) * tensor_model_parallel_size))
        tp_group_ranks.append(ranks)

    # Create TP group coordinator with a unique name
    group_name = f"tp_{group_name_suffix}" if group_name_suffix else "tp"
    tp_group = init_model_parallel_group(tp_group_ranks,
                                         get_world_group().local_rank,
                                         backend,
                                         use_message_queue_broadcaster=True,
                                         group_name=group_name)

    return tp_group


def initialize_sequence_parallel_group(
        sequence_model_parallel_size: int = 1,
        backend: Optional[str] = None,
        group_name_suffix: str = "") -> GroupCoordinator:
    """Initialize a sequence parallel group for a specific model.
    
    This function creates a sequence parallel group that can be used with the
    patch_sequence_parallel_group context manager. It allows different models
    to use different sequence parallelism configurations.
    
    Arguments:
        sequence_model_parallel_size: number of GPUs used for sequence model parallelism.
        backend: communication backend to use.
        group_name_suffix: optional suffix to make the group name unique.
        
    Returns:
        A GroupCoordinator for sequence parallelism that can be used with
        the patch_sequence_parallel_group context manager.
        
    Example usage:
        ```python
        # Initialize sequence parallel group for model2
        sp_group_model2 = initialize_sequence_parallel_group(
            sequence_model_parallel_size=2,
            group_name_suffix="model2"
        )
        
        # Use sequence parallelism for model2
        with patch_sequence_parallel_group(sp_group_model2):
            # Run model2 with sequence parallelism
            output2 = model2(input2)
        ```
    """
    # Get world size and rank. Ensure some consistencies.
    assert torch.distributed.is_initialized()
    world_size: int = torch.distributed.get_world_size()
    backend = backend or torch.distributed.get_backend(
        get_world_group().device_group)

    # Ensure the world size is compatible with the parallelism configuration
    assert world_size % sequence_model_parallel_size == 0, \
        f"World size ({world_size}) must be divisible by sequence_model_parallel_size ({sequence_model_parallel_size})"

    # Build the sequence model-parallel groups.
    num_sequence_model_parallel_groups: int = (world_size //
                                               sequence_model_parallel_size)
    sp_group_ranks = []

    for i in range(num_sequence_model_parallel_groups):
        # Create groups of consecutive ranks
        ranks = list(
            range(i * sequence_model_parallel_size,
                  (i + 1) * sequence_model_parallel_size))
        sp_group_ranks.append(ranks)

    # Create SP group coordinator with a unique name
    group_name = f"sp_{group_name_suffix}" if group_name_suffix else "sp"
    sp_group = init_model_parallel_group(sp_group_ranks,
                                         get_world_group().local_rank,
                                         backend,
                                         group_name=group_name)

    return sp_group<|MERGE_RESOLUTION|>--- conflicted
+++ resolved
@@ -908,13 +908,6 @@
     """Return the torch device for the current rank."""
     return torch.device(f"cuda:{envs.LOCAL_RANK}")
 
-<<<<<<< HEAD
-    assert (get_tp_world_size() == tensor_model_parallel_size), (
-        "tensor parallel group already initialized, but of unexpected size: "
-        f"{get_tp_world_size()=} vs. "
-        f"{tensor_model_parallel_size=}")
-=======
->>>>>>> 46e7a15e
 
 def maybe_init_distributed_environment_and_model_parallel(
         tp_size: int, sp_size: int, distributed_init_method: str = "env://"):
