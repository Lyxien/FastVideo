--- conflicted
+++ resolved
@@ -48,291 +48,6 @@
 
         self.validation_pipeline = validation_pipeline
 
-<<<<<<< HEAD
-    def train_one_step(
-        self,
-        transformer,
-        model_type,
-        optimizer,
-        lr_scheduler,
-        loader_iter,
-        noise_scheduler,
-        noise_random_generator,
-        gradient_accumulation_steps,
-        sp_size,
-        precondition_outputs,
-        max_grad_norm,
-        weighting_scheme,
-        logit_mean,
-        logit_std,
-        mode_scale,
-    ) -> tuple[float, float]:
-        assert self.training_args is not None
-        self.modules["transformer"].requires_grad_(True)
-        self.modules["transformer"].train()
-
-        total_loss = 0.0
-        optimizer.zero_grad()
-
-        for _ in range(gradient_accumulation_steps):
-            # Get next batch, handling epoch boundaries gracefully
-            batch = next(self.train_loader_iter, None)  # type: ignore
-            if batch is None:
-                self.current_epoch += 1
-                logger.info("Starting epoch %s", self.current_epoch)
-                # Reset iterator for next epoch
-                self.train_loader_iter = iter(self.train_dataloader)
-                # Get first batch of new epoch
-                batch = next(self.train_loader_iter)
-
-            latents, encoder_hidden_states, encoder_attention_mask, _ = batch
-
-            latents = latents.to(get_torch_device(), dtype=torch.bfloat16)
-            encoder_hidden_states = encoder_hidden_states.to(
-                get_torch_device(), dtype=torch.bfloat16)
-            latents = shard_latents_across_sp(
-                latents, num_latent_t=self.training_args.num_latent_t)
-            latents = normalize_dit_input(model_type, latents)
-            batch_size = latents.shape[0]
-            noise = torch.randn_like(latents)
-            u = compute_density_for_timestep_sampling(
-                weighting_scheme=weighting_scheme,
-                batch_size=batch_size,
-                generator=noise_random_generator,
-                logit_mean=logit_mean,
-                logit_std=logit_std,
-                mode_scale=mode_scale,
-            )
-            indices = (u * noise_scheduler.config.num_train_timesteps).long()
-            timesteps = noise_scheduler.timesteps[indices].to(
-                device=latents.device)
-            if sp_size > 1:
-                # Make sure that the timesteps are the same across all sp processes.
-                sp_group = get_sp_group()
-                sp_group.broadcast(timesteps, src=0)
-            sigmas = get_sigmas(
-                noise_scheduler,
-                latents.device,
-                timesteps,
-                n_dim=latents.ndim,
-                dtype=latents.dtype,
-            )
-            noisy_model_input = (1.0 - sigmas) * latents + sigmas * noise
-            with torch.autocast("cuda", dtype=torch.bfloat16):
-                input_kwargs = {
-                    "hidden_states": noisy_model_input,
-                    "encoder_hidden_states": encoder_hidden_states,
-                    "timestep": timesteps,
-                    "encoder_attention_mask": encoder_attention_mask,  # B, L
-                    "return_dict": False,
-                }
-                if 'hunyuan' in model_type:
-                    input_kwargs["guidance"] = torch.tensor(
-                        [1000.0],
-                        device=noisy_model_input.device,
-                        dtype=torch.bfloat16)
-                with set_forward_context(current_timestep=timesteps,
-                                         attn_metadata=None):
-                    model_pred = transformer(**input_kwargs)
-
-                if precondition_outputs:
-                    model_pred = noisy_model_input - model_pred * sigmas
-                target = latents if precondition_outputs else noise - latents
-
-                loss = (torch.mean((model_pred.float() - target.float())**2) /
-                        gradient_accumulation_steps)
-
-            loss.backward()
-
-            avg_loss = loss.detach().clone()
-            # logger.info(f"rank: {self.rank}, avg_loss: {avg_loss.item()}",
-            #             local_main_process_only=False)
-            world_group = get_world_group()
-            world_group.all_reduce(avg_loss, op=torch.distributed.ReduceOp.AVG)
-            total_loss += avg_loss.item()
-
-        # TODO(will): perhaps move this into transformer api so that we can do
-        # the following:
-        # grad_norm = transformer.clip_grad_norm_(max_grad_norm)
-        if max_grad_norm is not None:
-            model_parts = [self.transformer]
-            grad_norm = clip_grad_norm_while_handling_failing_dtensor_cases(
-                [p for m in model_parts for p in m.parameters()],
-                max_grad_norm,
-                foreach=None,
-            )
-            grad_norm = grad_norm.item() if grad_norm is not None else 0.0
-        else:
-            grad_norm = 0.0
-
-        optimizer.step()
-        lr_scheduler.step()
-        return total_loss, grad_norm
-
-    def forward(
-        self,
-        batch: ForwardBatch,
-        fastvideo_args: FastVideoArgs,
-    ):
-        assert self.training_args is not None
-
-        # Set random seeds for deterministic training
-        seed = self.training_args.seed if self.training_args.seed is not None else 42
-
-        random.seed(seed)
-        np.random.seed(seed)
-        torch.manual_seed(seed)
-        torch.cuda.manual_seed_all(seed)
-
-        noise_random_generator = torch.Generator(device="cpu").manual_seed(seed)
-
-        logger.info("Initialized random seeds with seed: %s", seed)
-
-        noise_scheduler = FlowMatchEulerDiscreteScheduler()
-
-        # Train!
-        assert self.training_args.sp_size is not None
-        assert self.training_args.gradient_accumulation_steps is not None
-        total_batch_size = (self.world_size *
-                            self.training_args.gradient_accumulation_steps /
-                            self.training_args.sp_size *
-                            self.training_args.train_sp_batch_size)
-        logger.info("***** Running training *****")
-        logger.info("  Num examples = %s", len(self.train_dataset))
-        logger.info("  Dataloader size = %s", len(self.train_dataloader))
-        logger.info("  Num Epochs = %s", self.num_train_epochs)
-        logger.info("  Resume training from step %s",
-                    self.init_steps)  # type: ignore
-        logger.info("  Instantaneous batch size per device = %s",
-                    self.training_args.train_batch_size)
-        logger.info(
-            "  Total train batch size (w. data & sequence parallel, accumulation) = %s",
-            total_batch_size)
-        logger.info("  Gradient Accumulation steps = %s",
-                    self.training_args.gradient_accumulation_steps)
-        logger.info("  Total optimization steps = %s",
-                    self.training_args.max_train_steps)
-        logger.info(
-            "  Total training parameters per FSDP shard = %s B",
-            sum(p.numel()
-                for p in self.transformer.parameters() if p.requires_grad) /
-            1e9)
-        # print dtype
-        logger.info("  Master weight dtype: %s",
-                    self.transformer.parameters().__next__().dtype)
-
-        if self.training_args.resume_from_checkpoint:
-            logger.info("Loading checkpoint from %s",
-                        self.training_args.resume_from_checkpoint)
-            resumed_step = load_checkpoint(
-                self.transformer, self.global_rank,
-                self.training_args.resume_from_checkpoint, self.optimizer,
-                self.train_dataloader, self.lr_scheduler,
-                noise_random_generator)
-            if resumed_step > 0:
-                self.init_steps = resumed_step
-                logger.info("Successfully resumed from step %s", resumed_step)
-            else:
-                logger.warning(
-                    "Failed to load checkpoint, starting from step 0")
-                self.init_steps = 0
-
-        progress_bar = tqdm(
-            range(0, self.training_args.max_train_steps),
-            initial=self.init_steps,
-            desc="Steps",
-            # Only show the progress bar once on each machine.
-            disable=self.local_rank > 0,
-        )
-
-        self.train_loader_iter = iter(self.train_dataloader)
-
-        step_times: deque[float] = deque(maxlen=100)
-
-        # TODO(will): fix this
-        # for i in range(self.init_steps):
-        #     next(loader_iter)
-        # get gpu memory usage
-        gpu_memory_usage = torch.cuda.memory_allocated() / 1024**2
-        logger.info("GPU memory usage before train_one_step: %s MB",
-                    gpu_memory_usage)
-        # self._log_validation(self.transformer, self.training_args, 1)
-        for step in range(self.init_steps + 1,
-                          self.training_args.max_train_steps + 1):
-            start_time = time.perf_counter()
-
-            loss, grad_norm = self.train_one_step(
-                self.transformer,
-                # args.model_type,
-                "wan",
-                self.optimizer,
-                self.lr_scheduler,
-                self.train_loader_iter,
-                noise_scheduler,
-                noise_random_generator,
-                self.training_args.gradient_accumulation_steps,
-                self.training_args.sp_size,
-                self.training_args.precondition_outputs,
-                self.training_args.max_grad_norm,
-                self.training_args.weighting_scheme,
-                self.training_args.logit_mean,
-                self.training_args.logit_std,
-                self.training_args.mode_scale,
-            )
-
-            step_time = time.perf_counter() - start_time
-            step_times.append(step_time)
-            avg_step_time = sum(step_times) / len(step_times)
-
-            # Manual gradient checking - only at first step
-            if step == 1 and ENABLE_GRADIENT_CHECK:
-                logger.info("Performing gradient check at step %s", step)
-                self.setup_gradient_check(args, self.train_loader_iter,
-                                          noise_scheduler,
-                                          noise_random_generator)
-
-            progress_bar.set_postfix({
-                "loss": f"{loss:.4f}",
-                "step_time": f"{step_time:.2f}s",
-                "grad_norm": grad_norm,
-            })
-            progress_bar.update(1)
-            if self.global_rank == 0:
-                wandb.log(
-                    {
-                        "train_loss": loss,
-                        "learning_rate": self.lr_scheduler.get_last_lr()[0],
-                        "step_time": step_time,
-                        "avg_step_time": avg_step_time,
-                        "grad_norm": grad_norm,
-                    },
-                    step=step,
-                )
-            if step % self.training_args.checkpointing_steps == 0:
-                save_checkpoint(self.transformer, self.global_rank,
-                                self.training_args.output_dir, step,
-                                self.optimizer, self.train_dataloader,
-                                self.lr_scheduler, noise_random_generator)
-                self.transformer.train()
-                self.sp_group.barrier()
-            if self.training_args.log_validation and step % self.training_args.validation_steps == 0:
-                self._log_validation(self.transformer, self.training_args, step)
-                gpu_memory_usage = torch.cuda.memory_allocated() / 1024**2
-                logger.info("GPU memory usage after validation: %s MB",
-                            gpu_memory_usage)
-
-        wandb.finish()
-        save_checkpoint(self.transformer, self.global_rank,
-                        self.training_args.output_dir,
-                        self.training_args.max_train_steps, self.optimizer,
-                        self.train_dataloader, self.lr_scheduler,
-                        noise_random_generator)
-
-        if get_sp_group():
-            cleanup_dist_env_and_memory()
-
-=======
->>>>>>> cdc85f58
 
 def main(args) -> None:
     logger.info("Starting training pipeline...")
