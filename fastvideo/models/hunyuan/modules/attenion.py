--- conflicted
+++ resolved
@@ -78,18 +78,9 @@
     encoder_sequence_length = encoder_query.size(1)
 
     if mask_strategy[0] is not None:
-<<<<<<< HEAD
-        query = torch.cat([tile(query, nccl_info.sp_size), encoder_query],
-                          dim=1).transpose(1, 2)
-        key = torch.cat([tile(key, nccl_info.sp_size), encoder_key],
-                        dim=1).transpose(1, 2)
-        value = torch.cat([tile(value, nccl_info.sp_size), encoder_value],
-                          dim=1).transpose(1, 2)
-=======
         query = torch.cat([tile(query, nccl_info.sp_size), encoder_query], dim=1).transpose(1, 2)
         key = torch.cat([tile(key, nccl_info.sp_size), encoder_key], dim=1).transpose(1, 2)
         value = torch.cat([tile(value, nccl_info.sp_size), encoder_value], dim=1).transpose(1, 2)
->>>>>>> ead6c62b
 
         head_num = query.size(1)
         windows = [mask_strategy[head_idx] for head_idx in range(head_num)]
