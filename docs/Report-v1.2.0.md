# Report v1.2.0

In May 2024, we launched Open-Sora-Plan v1.1.0, featuring a 2+1D model architecture that could be quickly utilized for exploratory training in text-to-video generation tasks. However, when handling dense visual tokens, the 2+1D architecture could not simultaneously process spatial and temporal dimensions. Therefore, we transitioned to **a 3D full attention architecture**, which better captures the joint spatial-temporal features. Although this version is experimental, it advances video generation architecture to a new realm, leading us to release it as v1.2.0.

Compared to previous video generation models, Open-Sora-Plan v1.2.0 offers the following improvements:

1. **Better compressed visual representations**. We optimized the structure of CausalVideoVAE, which now delivers enhanced performance and higher inference efficiency.
2. **Better video generation architecture**. Instead of 2+1D, we use a diffusion model with a 3D full attention architecture, which provides a better understanding of the world.


### Open-Source Release
We open-source the Open-Sora-Plan to facilitate future development of Video Generation in the community. Code, data, model are made publicly available.
- Code: All training scripts and sample scripts.
<<<<<<< HEAD
- Model: Both Diffusion Model and CausalVideoVAE [here](https://huggingface.co/LanguageBind/Open-Sora-Plan-v1.2.0).
=======
- Model: Both Diffusion Model and CasualVideoVAE [here](https://huggingface.co/LanguageBind/Open-Sora-Plan-v1.2.0).
- Data: Filtered data [here](https://huggingface.co/datasets/LanguageBind/Open-Sora-Plan-v1.2.0).
>>>>>>> f0667d8d

## Gallery

93×1280×720 Text-to-Video Generation. The video quality has been compressed for playback on GitHub.

<table class="center">
<tr>
  <td><video src="https://github.com/user-attachments/assets/1c84bc92-d585-46c9-ae7c-e5f79cefea88" autoplay></td>
</tr>
</table>
  
## Detailed Technical Report

### CausalVideoVAE

#### Model Structure

The VAE in version 1.2.0 maintains the overall architecture of the previous version but merges the temporal and spatial downsampling layers. In version 1.1.0, we performed spatial downsampling (stride=1,2,2) followed by temporal downsampling (stride=2,1,1). In version 1.2.0, we conduct both spatial and temporal downsampling simultaneously (stride=2,2,2) and perform spatial-temporal upsampling in the decoder (interpolate_factor=2,2,2).

Due to the absence of additional convolutions during downsampling and upsampling, this method more seamlessly inherits the weights from the SD2.1 VAE, leading to improved initialization of our VAE.

<img src="https://s21.ax1x.com/2024/07/24/pkHrHx0.png" width=768>


#### Training Details


As with v1.1.0, we initialize from the [SD2.1 VAE](https://huggingface.co/stabilityai/sd-vae-ft-mse) using tail initialization. We perform the first phase of training on the Kinetic400 video dataset, then use the EMA weights from this phase to initialize the second phase, which is fine-tuned on high-quality data (collected in v1.1.0). All training is conducted on 25-frame 256×256 videos using **one A100 node**.


| Training stage | Dataset | Training steps  |
|---|---|---|
| 1 |  K400 |  200,000 |
| 2 |  collected in v1.1.0 |  450,000   |


#### Evaluation

We evaluated our VAE on the validation sets of two video datasets: [Webvid](https://github.com/m-bain/webvid) and [Panda70m](https://github.com/snap-research/Panda-70M/), and compared it with our [v1.1.0](https://github.com/PKU-YuanGroup/Open-Sora-Plan/blob/main/docs/Report-v1.1.0.md), [SD2.1 VAE](https://huggingface.co/stabilityai/sd-vae-ft-mse), [CV-VAE](https://github.com/AILab-CVC/CV-VAE), and [Open-Sora's VAE](https://github.com/hpcaitech/Open-Sora). The Webvid validation set contains 5k videos, while the Panda70m validation set has 6k videos. The videos were resized to 256 pixels on the short side, center-cropped to 256x256, and then 33 consecutive frames were extracted. We used PSNR, SSIM, and LPIPS metrics, and measured the encoding speed on an A100 GPU. The specific results are as follows:


**WebVid**

| Model | Compress Ratio |PNSR↑ | SSIM↑ |LPIPS↓ |
|---|---|---|---|---|
| SD2-1 VAE | 1x8x8 | 30.19 | 0.8379 | 0.0568 |
| SVD VAE | 1x8x8 |<ins>31.15</ins> |<ins>0.8686</ins> | **0.0547** | 
| CV-VAE | 4x8x8 | 30.76 | 0.8566 | 0.0803 |
| Open-Sora VAE | 4x8x8 | 31.12 | 0.8569 | 0.1003 |
|  Open-Sora Plan v1.1 | 4x8x8 | 30.26 | 0.8597 |<ins>0.0551</ins> |
|  Open-Sora Plan v1.2  | 4x8x8| **31.16** | **0.8694** | 0.0586 |

**Panda70M**

| Model | Compress Ratio| PNSR↑ | SSIM↑ |LPIPS↓ |
|---|---|---|---|---|
| SD2-1 VAE | 1x8x8 |30.40 | 0.8894 | 0.0396 |
| SVD VAE | 1x8x8 |<ins>31.00</ins> | **0.9058** | **0.0379** | 
| CV-VAE  | 4x8x8| 29.57 | 0.8795 | 0.0673 |
| Open-Sora VAE | 4x8x8 | **31.06** | 0.8969 | 0.0666 |
| Open-Sora Plan v1.1 | 4x8x8 | 29.16 | 0.8844 | 0.0481 |
|  Open-Sora Plan v1.2  | 4x8x8| 30.49 |<ins>0.8970</ins> |<ins>0.0454</ins>|

**Encode Time on A100**

|Input Size| CV-VAE | Open-Sora | Open-Sora Plan v1.1 | Open-Sora Plan v1.2 |
|---|---|---|---|---|
| 33x256x256 | 0.186 | 0.147 |<ins>0.104</ins> | **0.102** |
| 81x256x256 | 0.465 | 0.357 |<ins>0.243</ins> | **0.242** |

### Training Text-to-Video Diffusion Model

#### Model Structure

The most significant change is that we **replaced all 2+1D Transformer blocks with 3D full attention blocks**. Each video is first processed by a patch embedding layer, which downsamples the spatial dimensions by a factor of 2. The video is then flattened into a one-dimensional sequence across the frame, width, and height dimensions. We replaced [T5-XXL](https://huggingface.co/DeepFloyd/t5-v1_1-xxl) with [mT5-XXL](https://huggingface.co/google/mt5-xxl) to enhance multilingual adaptation. Additionally, we incorporated RoPE.


### Sequence Parallelism

Due to the high computational complexity of 3D full attention, we must allocate a video across 2 GPUs for parallel processing when training with long-duration and high-resolution videos. We can control the number of GPUs used for a video sample by adjusting the batch size on a node. For example, with `sp_size=8` and `train_sp_batch_size=4`, 2 GPUs are used for a single sample. **We support sequence parallelism for both training and inference**.

**Training on 93×720p**, we report speed on H100.

| GPU （sp_size） | batch size | Enable sp | Train_sp_batch_size | Speed | Step per day |
|---|---|---|---|---|---|
|8|8|×|-|100s/step|~850|
|8|-|√|4|53s/step|~1600|
|8|-|√|2|27s/step|~3200|

**Inference on 93×720p**, we report speed on H100.

| Size | 1 GPU | 8 GPUs | 
|---|---|---|
|29×720p|420s/100step|80s/100step|
|93×720p|3400s/100step|450s/100step|

#### Dynamic training

Deep neural networks are typically trained using batched inputs. For efficient hardware processing, batch shapes are fixed, leading to a fixed data size. This requires either cropping or padding images to a uniform size, both of which have drawbacks: cropping degrades performance, while padding is inefficient and results in significant information loss. Generally, there are three methods for training with arbitrary token counts: Patch n' Pack, bucket, and pad-mask.



**Patch n' Pack** ([NaViT](https://arxiv.org/abs/2307.06304)): bypasses the fixed sequence length limitation by combining tokens from multiple samples into a new sample. This approach allows variable-resolution images while maintaining aspect ratios by packaging multiple samples together, thereby reducing training time and enhancing performance and flexibility. However, this method involves significant code modifications and requires re-adaptation when exploring different model architectures in fields with unstable model designs.


**Bucket** ([Pixart-alpha](https://arxiv.org/abs/2310.00426), [Open-Sora](https://github.com/hpcaitech/Open-Sora)): This method packages data of different resolutions into buckets, sampling batches from each bucket to ensure same resolution within each batch. It requires minimal code modifications to the model, mainly adjusting the data sampling strategy.

**Pad-mask** ([FiT](https://arxiv.org/abs/2402.12376), our v1.0/v1.1): This method sets a maximum resolution and pads all data to this resolution, generating a corresponding mask. Although the approach is straightforward, it is computationally inefficient.

We believe that current video generation models are still in an exploratory phase. Extensive modifications to model code during this period can incur unnecessary development costs. The pad-mask method, while straightforward, is computationally inefficient and can waste resources in video, which involves dense computations. Ultimately, we chose the bucket strategy, which requires no modifications to the model code. Next, we will explain how our bucket strategy supports arbitrary lengths and resolutions. For simplicity, we will use video duration as an example:

<img src="https://s21.ax1x.com/2024/07/24/pkHr4aQ.png" width=768>


We define a megabatch as the total data processed in a single step across all GPUs. A megabatch can be divided into multiple batches, with each batch corresponding to the data processed by a single GPU.

**Sort by frame**: The first step is to count the number of frames in all video data and sort them. This step aims to group similar data together, with sorting being one method to achieve this.

**Group megabatch**: Next, all data is divided into groups, each forming a megabatch. Since all data is pre-sorted, most videos within a megabatch have the same number of frames. However, there will always be boundary cases, such as having both 61-frame and 1-frame videos in a single megabatch.

**Re-organize megabatch**: We re-organize these special megabatches, which actually constitute a small proportion. We randomly replace the minority data in the megabatch with the majority data, thus re-organizing it into a megabatch with same frame counts.

**Shuffle megabatch**: To ensure data randomness, we shuffle both within each megabatch and between different megabatches.

When supporting dynamic resolutions, we simply replace each sample's frame sequence with (frame × height × width). This method ensures that the data dimension processed by each GPU in every step is the same, preventing situations where GPU1 waits for GPU0 to finish processing a longer video. Moreover, it is entirely decoupled from the model code, serving as a plug-and-play video sampling strategy.


#### Training stage

Similar to previous work, we use a multi-stage training approach. With the 3D DiT architecture, all parameters can be transferred from images to videos without loss. To explore training costs, all parameters of the diffusion model are trained from scratch. Therefore, we first train an text-to-image model, using the training strategy from [Pixart-alpha](https://arxiv.org/abs/2310.00426).

The video model is initialized with weights from a 480p image model. We first train 480p videos with 29 frames. Next, we adapt the weights to 720p resolution, training on approximately 6 million higher-quality (HQ) samples from Panda70M, filtered for aesthetic quality and motion. Finally, we refine the model with a more higher-quality (HQ) subset of 1 million samples. After that, we use a filtered data (collected in v1.1.0) for fine-tuning 93-frame 720p videos. Below is our training card. We release the annotation file [here](https://huggingface.co/datasets/LanguageBind/Open-Sora-Plan-v1.2.0/tree/main/anno_json).

| Name | Stage 1 | Stage 2 | Stage 3 | Stage 4 |Stage 5 |
|---|---|---|---|---|---|
| Training Video Size | 1×320×240 |  1×640×480 | 29×640×480 |  29×1280×720 | 93×1280×720 |
| Training Step| 146k |  200k | 30k | 21k | 3k |
| Compute (#Num x #Hours) | 32 Ascend × 81 | 32 Ascend × 142 |  128 Ascend × 38 | 256 H100 × 64 | 256 H100 × 84 |
| Checkpoint | - | - | - | - | [HF](https://huggingface.co/LanguageBind/Open-Sora-Plan-v1.2.0) |
| Log | - | - | [wandb](https://api.wandb.ai/links/1471742727-Huawei/trdu2kba) | [wandb](https://api.wandb.ai/links/linbin/vvxvcd7s) | [wandb](https://api.wandb.ai/links/linbin/easg3qkl)
| Training Data | [10M SAM](https://huggingface.co/datasets/LanguageBind/Open-Sora-Plan-v1.2.0/blob/main/anno_json/sam_image_11185255_resolution.json) | 5M internal image data | [6M HQ Panda70M](https://huggingface.co/datasets/LanguageBind/Open-Sora-Plan-v1.2.0/blob/main/anno_json/Panda70M_HQ6M.json) | [6M HQ Panda70M](https://huggingface.co/datasets/LanguageBind/Open-Sora-Plan-v1.2.0/blob/main/anno_json/Panda70M_HQ6M.json) | [1M HQ Panda70M](https://huggingface.co/datasets/LanguageBind/Open-Sora-Plan-v1.2.0/blob/main/anno_json/Panda70M_HQ1M.json) and [100k HQ data](https://huggingface.co/datasets/LanguageBind/Open-Sora-Plan-v1.2.0/tree/main/anno_json) (collected in v1.1.0) |

### Training Image-to-Video Diffusion Model

Coming soon...


## Future Work and Discussion

#### CausalVideoVAE
We observed that high-frequency motion information in videos tends to exhibit jitter, and increasing training duration and data volume does not significantly alleviate this issue. In videos, compressing the duration while maintaining the original latent dimension can lead to significant information loss. A more robust VAE will be released in the next version.

#### Diffusion Model
We replaced T5 with mT5 to enhance multilingual capabilities, but this capability is limited as our training data is currently only in English. The multilingual ability primarily comes from the mT5 mapping space. We will explore additional text encoders and expand the data in the next steps.

Our model performs well in generating character consistency, likely due to panda70m being a character-centric dataset. However, it still shows poor performance in text consistency and object generalization. We suspect this may be due to the limited amount of data the model has seen, as evidenced by the non-convergence of the loss in the final stage. **We hope to collaborate with the open-source community to optimize the 3D DiT architecture.**<|MERGE_RESOLUTION|>--- conflicted
+++ resolved
@@ -11,12 +11,9 @@
 ### Open-Source Release
 We open-source the Open-Sora-Plan to facilitate future development of Video Generation in the community. Code, data, model are made publicly available.
 - Code: All training scripts and sample scripts.
-<<<<<<< HEAD
 - Model: Both Diffusion Model and CausalVideoVAE [here](https://huggingface.co/LanguageBind/Open-Sora-Plan-v1.2.0).
-=======
-- Model: Both Diffusion Model and CasualVideoVAE [here](https://huggingface.co/LanguageBind/Open-Sora-Plan-v1.2.0).
 - Data: Filtered data [here](https://huggingface.co/datasets/LanguageBind/Open-Sora-Plan-v1.2.0).
->>>>>>> f0667d8d
+
 
 ## Gallery
 
