--- conflicted
+++ resolved
@@ -19,19 +19,12 @@
     --dit-weight ${MODEL_BASE}/hunyuan-video-t2v-720p/transformers/mp_rank_00_model_states.pt \
     --vae-sp
 
-<<<<<<< HEAD
-=======
 # Inference original Hunyuan
->>>>>>> 0be4fc62
 num_gpus=4
 export MODEL_BASE=data/hunyuan
 torchrun --nnodes=1 --nproc_per_node=$num_gpus --master_port 29503 \
     fastvideo/sample/sample_t2v_hunyuan.py \
-<<<<<<< HEAD
-    --height 768 \
-=======
     --height 720 \
->>>>>>> 0be4fc62
     --width 1280 \
     --num_frames 125 \
     --num_inference_steps 50 \
@@ -40,11 +33,7 @@
     --flow_shift 7 \
     --flow-reverse \
     --prompt ./assets/prompt.txt \
-<<<<<<< HEAD
-    --seed 12345 \
-=======
     --seed 1024 \
->>>>>>> 0be4fc62
     --output_path outputs_video/hunyuan/vae_sp/ \
     --model_path $MODEL_BASE \
     --dit-weight ${MODEL_BASE}/hunyuan-video-t2v-720p/transformers/mp_rank_00_model_states.pt \
