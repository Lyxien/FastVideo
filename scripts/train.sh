--- conflicted
+++ resolved
@@ -1,17 +1,7 @@
-<<<<<<< HEAD
-torchrun  --nproc_per_node=1 --master_port=29501 opensora/train/train.py \
-  --model DiT-XL/122 --dataset ucf101 \
-  --ae ucf101_stride4x4x4 \
-  --data-path UCF-101 --num-classes 101 \
-  --sample-rate 2 --num-frames 8 --max-image-size 128 --clip-grad-norm 1 \
-  --epochs 14000 --global-batch-size 2 --lr 1e-4 \
-  --ckpt-every 1000 --log-every 50  
-=======
 torchrun  --nproc_per_node=8 --master_port=29501 opensora/train/train.py \
   --model Latte-XL/122 --dataset sky \
   --ae stabilityai/sd-vae-ft-mse \
   --data-path /remote-home/yeyang/sky_timelapse/sky_train/ --extras 1 \
   --sample-rate 3 --num-frames 16 --max-image-size 256 \
   --epochs 14000 --global-batch-size 40 --lr 1e-4 \
-  --ckpt-every 1000 --log-every 50
->>>>>>> 1b99cf27
+  --ckpt-every 1000 --log-every 50